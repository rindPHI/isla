--- conflicted
+++ resolved
@@ -22,10 +22,7 @@
 import re
 import sys
 from functools import lru_cache, reduce, partial
-<<<<<<< HEAD
-=======
 from math import prod
->>>>>>> f22ef687
 
 from returns.functions import compose
 from returns.pipeline import flow
@@ -433,11 +430,7 @@
     if not z3.is_add(expr):
         return Nothing
 
-<<<<<<< HEAD
     return Some(construct_result(lambda args: args[0] + args[1], children_results))
-=======
-    return Maybe(construct_result(sum, children_results))
->>>>>>> f22ef687
 
 
 def evaluate_z3_sub(
@@ -455,11 +448,7 @@
     if not z3.is_mul(expr):
         return Nothing
 
-<<<<<<< HEAD
-    return Some(construct_result(lambda args: args[0] * args[1], children_results))
-=======
-    return Maybe(construct_result(prod, children_results))
->>>>>>> f22ef687
+    return Some(construct_result(prod, children_results))
 
 
 def evaluate_z3_div(
@@ -1056,17 +1045,12 @@
     The interval of strictly positive numbers if created by enforcing the presence of
     a leading 1:
 
-<<<<<<< HEAD
-    >>> numeric_intervals_from_regex(z3.Concat(z3.Star(z3.Re("0")), z3.Range("1", "9"), z3.Star(z3.Range("0", "9"))))
-    <Some: [(1, 9223372036854775807)]>
-=======
     >>> numeric_intervals_from_regex(
     ...     z3.Concat(
     ...         z3.Star(z3.Re("0")),
     ...         z3.Range("1", "9"),
     ...         z3.Star(z3.Range("0", "9"))))
-    Maybe(a=[(1, 9223372036854775807)])
->>>>>>> f22ef687
+    <Some: [(1, 9223372036854775807)]>
 
     If the 0-9 interval is inside a Plus, not a Star, we exclude the single-digit
     numbers.
@@ -1078,8 +1062,6 @@
 
     >>> numeric_intervals_from_regex(z3.Concat(z3.Re("-"), z3.Range("1", "9"), z3.Plus(z3.Range("0", "9"))))
     <Some: [(-9223372036854775807, -10)]>
-<<<<<<< HEAD
-=======
 
     ISLa performs some simplifications to handle cases like `a* ++ a` (which is
     equivalent to `a+`) as expected.
@@ -1089,8 +1071,7 @@
     ...         z3.Concat(z3.Range("1", "9"), z3.Star(z3.Range("0", "9"))),
     ...         z3.Range("0", "9")  # <- this was a problem in ISLa <= 1.14.1
     ... ))
-    Maybe(a=[(10, 9223372036854775807)])
->>>>>>> f22ef687
+    <Some: [(10, 9223372036854775807)]>
 
     :param regex: The regular expression from which to extract the represented
         intervals.
