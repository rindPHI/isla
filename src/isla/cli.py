import argparse
import json
import logging
import os
import subprocess
import sys
from contextlib import redirect_stdout, redirect_stderr
from typing import Dict, Tuple

from grammar_graph import gg

from isla import __version__ as isla_version, language
from isla.derivation_tree import DerivationTree
<<<<<<< HEAD
from isla.helpers import is_float, Maybe, get_isla_resource_file_content
=======
from isla.helpers import is_float, MaybeMonadPlus, get_isla_resource_file_content
>>>>>>> c839a3a6
from isla.isla_predicates import (
    STANDARD_STRUCTURAL_PREDICATES,
    STANDARD_SEMANTIC_PREDICATES,
)
from isla.isla_shortcuts import true
from isla.language import parse_bnf, parse_isla
from isla.parser import EarleyParser
from isla.solver import (
    ISLaSolver,
    GrammarBasedBlackboxCostComputer,
    CostSettings,
    CostWeightVector,
    CostComputer,
)
from isla.type_defs import Grammar

# Exit Codes
USAGE_ERROR = 2
DATA_FORMAT_ERROR = 65


def main(*args: str, stdout=sys.stdout, stderr=sys.stderr):
    parser = create_parsers(stdout, stderr)

    with redirect_stdout(stdout):
        with redirect_stderr(stderr):
            args = parser.parse_args(args or sys.argv[1:])

    if not args.command and not args.version:
        parser.print_usage(file=stderr)
        print(
            "isla: error: You have to choose a global option or one of the commands "
            + "`solve`, `fuzz`, `check`, or `parse`",
            file=stderr,
        )
        exit(USAGE_ERROR)

    if args.version:
        print(f"ISLa version {isla_version}", file=stdout)
        sys.exit(0)

    level_mapping = {
        "ERROR": logging.ERROR,
        "WARNING": logging.WARNING,
        "INFO": logging.INFO,
        "DEBUG": logging.DEBUG,
    }

    if hasattr(args, "log_level"):
        logging.basicConfig(stream=stderr, level=level_mapping[args.log_level])

    args.func(args)


def solve(stdout, stderr, parser, args):
    files = read_files(args)
    ensure_grammar_constraint_present(stderr, parser, args, files)

    command = args.command

    output_dir = args.output_dir
    if output_dir:
        assert_path_is_dir(stderr, command, output_dir)

    grammar = parse_grammar(command, args.grammar, files, stderr)
    constraint = parse_constraint(command, args.constraint, files, grammar, stderr)
    cost_computer = parse_cost_computer_spec(
        command, grammar, args.k, stderr, args.weight_vector
    )

    solver = ISLaSolver(
        grammar,
        constraint,
        max_number_free_instantiations=args.free_instantiations,
        max_number_smt_instantiations=args.smt_instantiations,
        enforce_unique_trees_in_queue=args.unique_trees,
        cost_computer=cost_computer,
        timeout_seconds=args.timeout if args.timeout > 0 else None,
        activate_unsat_support=args.unsat_support,
        grammar_unwinding_threshold=args.unwinding_depth,
    )

    try:
        num_solutions = args.num_solutions
        i = 0
        while True:
            if 0 < num_solutions <= i:
                break

<<<<<<< HEAD
            try:
                result = solver.solve()

=======
            result = solver.fuzz()
            if isinstance(result, DerivationTree):
>>>>>>> c839a3a6
                if not output_dir:
                    print(result, flush=True, file=stdout)
                else:
                    with open(os.path.join(output_dir, f"{i}.txt"), "wb") as out_file:
                        out_file.write(str(result).encode("utf-8"))
<<<<<<< HEAD
            except StopIteration:
                print("UNSAT", flush=True, file=stderr)
                break
            except TimeoutError:
=======
            else:
                assert result == ISLaSolver.TIMEOUT or result == ISLaSolver.UNSAT
                if result == ISLaSolver.UNSAT:
                    print("UNSAT", flush=True, file=stderr)
>>>>>>> c839a3a6
                break

            i += 1
    except KeyboardInterrupt:
        sys.exit(0)


<<<<<<< HEAD
def fuzz(_, stderr, parser, args):
=======
def fuzz(stdout, stderr, parser, args):
>>>>>>> c839a3a6
    input_ending = "_input.txt"
    stdout_ending = "_stdout.txt"
    stderr_ending = "_stderr.txt"
    status_ending = "_status.txt"

    files = read_files(args)
    ensure_grammar_constraint_present(stderr, parser, args, files)

    command = args.command

    output_dir = args.output_dir
    assert_path_is_dir(stderr, command, output_dir)

    grammar = parse_grammar(command, args.grammar, files, stderr)
    constraint = parse_constraint(command, args.constraint, files, grammar, stderr)
    cost_computer = parse_cost_computer_spec(
        command, grammar, args.k, stderr, args.weight_vector
    )

    solver = ISLaSolver(
        grammar,
        constraint,
        max_number_free_instantiations=args.free_instantiations,
        max_number_smt_instantiations=args.smt_instantiations,
        enforce_unique_trees_in_queue=args.unique_trees,
        cost_computer=cost_computer,
        timeout_seconds=args.timeout if args.timeout > 0 else None,
        activate_unsat_support=False,
        grammar_unwinding_threshold=args.unwinding_depth,
    )

    fuzz_command = get_fuzz_command(args, command, stderr)

    def inst_fuzz_command(inp_file: str) -> str:
        return fuzz_command.replace("{}", inp_file)

    try:
        num_solutions = args.num_solutions
        i = 0
<<<<<<< HEAD
        while 0 < num_solutions <= i:
            istr = str(i).rjust(4, "0")

            try:
                result = solver.solve()
            except StopIteration:
                print("UNSAT", flush=True, file=stderr)
                break
            except TimeoutError:
                break

            # Write input file
            with open(
                os.path.join(output_dir, f"{istr}{input_ending}"), "wb"
            ) as inp_file:
                inp_file.write(str(result).encode("utf-8"))
                inp_file.seek(0)
                inp_file_name = inp_file.name

            try:
                # Execute fuzz target
                target_result = subprocess.run(
                    inst_fuzz_command(inp_file_name),
                    shell=True,
                    capture_output=True,
                    check=True,
                    text=True,
                )

                standard_output = target_result.stdout
                error_output = target_result.stderr
                return_code = target_result.returncode
            except subprocess.CalledProcessError as cpe:
                standard_output = cpe.stdout
                error_output = cpe.stderr
                return_code = cpe.returncode

            # Write results
            with open(
                os.path.join(output_dir, f"{istr}{stdout_ending}"), "wb"
            ) as stdout_file:
                stdout_file.write(standard_output.encode("utf-8"))

            with open(
                os.path.join(output_dir, f"{istr}{stderr_ending}"), "wb"
            ) as stderr_file:
                stderr_file.write(error_output.encode("utf-8"))

            with open(
                os.path.join(output_dir, f"{istr}{status_ending}"), "wb"
            ) as stat_file:
                stat_file.write(str(return_code).encode("utf-8"))
=======
        while True:
            if 0 < num_solutions <= i:
                break

            istr = str(i).rjust(4, "0")
            result = solver.fuzz()
            if isinstance(result, DerivationTree):
                # Write input file
                with open(
                    os.path.join(output_dir, f"{istr}{input_ending}"), "wb"
                ) as inp_file:
                    inp_file.write(str(result).encode("utf-8"))
                    inp_file.seek(0)
                    inp_file_name = inp_file.name

                try:
                    # Execute fuzz target
                    result = subprocess.run(
                        inst_fuzz_command(inp_file_name),
                        shell=True,
                        capture_output=True,
                        check=True,
                        text=True,
                    )

                    standard_output = result.stdout
                    error_output = result.stderr
                    return_code = result.returncode
                except subprocess.CalledProcessError as cpe:
                    standard_output = cpe.stdout
                    error_output = cpe.stderr
                    return_code = cpe.returncode

                # Write results
                with open(
                    os.path.join(output_dir, f"{istr}{stdout_ending}"), "wb"
                ) as stdout_file:
                    stdout_file.write(standard_output.encode("utf-8"))

                with open(
                    os.path.join(output_dir, f"{istr}{stderr_ending}"), "wb"
                ) as stderr_file:
                    stderr_file.write(error_output.encode("utf-8"))

                with open(
                    os.path.join(output_dir, f"{istr}{status_ending}"), "wb"
                ) as stat_file:
                    stat_file.write(str(return_code).encode("utf-8"))
            else:
                assert result == ISLaSolver.TIMEOUT or result == ISLaSolver.UNSAT
                if result == ISLaSolver.UNSAT:
                    print("UNSAT", flush=True, file=stderr)
                break
>>>>>>> c839a3a6

            i += 1
    except KeyboardInterrupt:
        sys.exit(0)


def get_fuzz_command(args, command, stderr):
    fuzz_command: str = args.test_target
    if "{}" not in fuzz_command:
        print(
            f'isla {command}: warning: the placeholder "{{}}" was not found in '
            f'the fuzz command "{fuzz_command}"; the generated inputs will not be '
            f"accessible for the test target.",
            file=stderr,
        )
    return fuzz_command


def check(stdout, stderr, parser, args):
    code, msg, _ = do_check(stdout, stderr, parser, args)
    print(msg, file=stdout)
    sys.exit(code)


def parse(stdout, stderr, parser, args):
    code, msg, maybe_tree = do_check(stdout, stderr, parser, args)
    if code:
        print(msg, file=stdout)
        sys.exit(code)

    def write_tree(tree: DerivationTree):
        json_str = json.dumps(
            tree.to_parse_tree(), indent=None if not args.pretty_print else 4
        )
        if args.output_file:
            with open(args.output_file, "w") as file:
                file.write(json_str)
        else:
            print(json_str, file=stdout)

    maybe_tree.if_present(write_tree)


<<<<<<< HEAD
def do_check(stdout, stderr, parser, args) -> Tuple[int, str, Maybe[DerivationTree]]:
=======
def do_check(
    stdout, stderr, parser, args
) -> Tuple[int, str, MaybeMonadPlus[DerivationTree]]:
>>>>>>> c839a3a6
    files = read_files(args)
    ensure_grammar_constraint_present(stderr, parser, args, files)
    command = args.command

    grammar = parse_grammar(command, args.grammar, files, stderr)
    constraint = parse_constraint(command, args.constraint, files, grammar, stderr)
    inp = get_input_string(command, stderr, args, files)

    parser = EarleyParser(grammar)
    try:
        tree = DerivationTree.from_parse_tree(next(parser.parse(inp)))
    except Exception as exc:
        return (
            1,
            f"input could not be parsed ({type(exc).__name__})",
<<<<<<< HEAD
            Maybe.nothing(),
=======
            MaybeMonadPlus.nothing(),
>>>>>>> c839a3a6
        )

    solver = ISLaSolver(grammar, constraint)

    if solver.evaluate(tree):
<<<<<<< HEAD
        return 0, "input satisfies the ISLa constraint", Maybe(tree)
    else:
        return 1, "input does not satisfy the ISLa constraint", Maybe(tree)
=======
        return 0, "input satisfies the ISLa constraint", MaybeMonadPlus(tree)
    else:
        return 1, "input does not satisfy the ISLa constraint", MaybeMonadPlus(tree)
>>>>>>> c839a3a6


def create(stdout, stderr, parser, args):
    command = args.command
    out_dir = args.output_dir
    base_name = args.base_name

    assert_path_is_dir(stderr, command, out_dir)

    grammar_1_file = open(os.path.join(out_dir, f"{base_name}_grammar_1.bnf"), "w")
    grammar_2_file = open(os.path.join(out_dir, f"{base_name}_grammar_2.py"), "w")
    constraint_file = open(os.path.join(out_dir, f"{base_name}_constraint.isla"), "w")

    grammar_1_text = get_isla_resource_file_content("resources/cli_stubs/grammar.bnf")
    grammar_2_text = get_isla_resource_file_content("resources/cli_stubs/grammar.py")
    constraint_text = get_isla_resource_file_content(
        "resources/cli_stubs/constraint.isla"
    )

    readme_text = (
        get_isla_resource_file_content("resources/cli_stubs/README.md")
        .replace("{grammar_1_file.name}", grammar_1_file.name)
        .replace("{grammar_2_file.name}", grammar_2_file.name)
        .replace("{constraint_file.name}", constraint_file.name)
    )

    grammar_1_file.write(grammar_1_text)
    grammar_1_file.close()

    grammar_2_file.write(grammar_2_text)
    grammar_2_file.close()

    constraint_file.write(constraint_text)
    constraint_file.close()

    with open(os.path.join(out_dir, "README.md"), "w") as readme_file:
        readme_file.write(readme_text)


def create_parsers(stdout, stderr):
    parser = argparse.ArgumentParser(
        prog="isla",
        description="""
The ISLa command line interface.""",
    )

    parser.add_argument(
        "-v", "--version", help="Print the ISLa version number", action="store_true"
    )

    subparsers = parser.add_subparsers(title="Commands", dest="command", required=False)

    create_solve_parser(subparsers, stdout, stderr)
    create_fuzz_parser(subparsers, stdout, stderr)
    create_check_parser(subparsers, stdout, stderr)
    create_parse_parser(subparsers, stdout, stderr)
    create_create_parser(subparsers, stdout, stderr)

    return parser


def read_files(args) -> Dict[str, str]:
    return {io_wrapper.name: io_wrapper.read() for io_wrapper in args.files}


def ensure_grammar_constraint_present(
    stderr, parser, args, files: Dict[str, str]
) -> None:
    if not args.grammar and all(
        not file.endswith(".bnf") and not file.endswith(".py") for file in files
    ):
        parser.print_usage(file=stderr)
        print(
            "isla solve: error: You must specify a grammar by `--grammar` "
            "or FILES arguments with `.bnf` or `.py` ending.",
            file=stderr,
        )

        exit(USAGE_ERROR)

    if not args.constraint and all(not file.endswith(".isla") for file in files):
        parser.print_usage(file=stderr)
        print(
            "isla solve: error: You must specify a constraint by `--constraint` "
            "or FILES arguments with `.isla` ending.",
            file=stderr,
        )

        exit(USAGE_ERROR)


def parse_constraint(
    subcommand: str,
    constraint_arg: str,
    files: Dict[str, str],
    grammar: Grammar,
    stderr,
) -> language.Formula:
    constraint = true()

    try:
        if constraint_arg:
            with redirect_stderr(stderr):
                constraint &= parse_isla(
                    constraint_arg,
                    structural_predicates=STANDARD_STRUCTURAL_PREDICATES,
                    semantic_predicates=STANDARD_SEMANTIC_PREDICATES,
                    grammar=grammar,
                )

        for constraint_file_name in filter(lambda f: f.endswith(".isla"), files):
            with open(constraint_file_name, "r") as constraint_file:
                with redirect_stderr(stderr):
                    constraint &= parse_isla(
                        constraint_file.read(),
                        structural_predicates=STANDARD_STRUCTURAL_PREDICATES,
                        semantic_predicates=STANDARD_SEMANTIC_PREDICATES,
                        grammar=grammar,
                    )
    except Exception as exc:
        exc_string = str(exc)
        print(
            f"isla {subcommand}: error: A {type(exc).__name__} occurred "
            + f"while parsing the constraint{f' ({exc_string})' if exc_string else ''}",
            file=stderr,
        )
        sys.exit(DATA_FORMAT_ERROR)

    return constraint


def parse_grammar(
    subcommand: str, grammar_arg: str, files: Dict[str, str], stderr
) -> Grammar:
    try:
        if grammar_arg:
            with redirect_stderr(stderr):
                grammar = parse_bnf(grammar_arg)
        else:
            grammar = {}
            for grammar_file_name in filter(
                lambda f: f.endswith(".bnf") or f.endswith(".py"), files
            ):
                with open(grammar_file_name, "r") as grammar_file:
                    with redirect_stderr(stderr):
                        grammar_file_content = grammar_file.read()
                        if grammar_file_name.endswith(".bnf"):
                            grammar |= parse_bnf(grammar_file_content)
                        else:
                            locals_ = {}
                            exec(grammar_file_content, {}, locals_)
                            if "grammar" not in locals_:
                                print(
                                    f"isla {subcommand}: error: a Python grammar does "
                                    + "not declare a variable `grammar`",
                                    file=stderr,
                                )
                                sys.exit(DATA_FORMAT_ERROR)

                            grammar |= locals_["grammar"]

    except Exception as exc:
        exc_string = str(exc)
        if exc_string == "None":
            exc_string = ""
        print(
            f"isla {subcommand}: error: A {type(exc).__name__} occurred "
            + f"while parsing the grammar{f' ({exc_string})' if exc_string else ''}",
            file=stderr,
        )
        sys.exit(DATA_FORMAT_ERROR)
    return grammar


def parse_cost_computer_spec(
    command: str, grammar: Grammar, k_arg: int, stderr, weight_vector_arg: str
) -> CostComputer:
    weight_vector = weight_vector_arg.split(",")
    if len(weight_vector) != 5:
        print(
            f"isla {command}: error: Length of weight vector is "
            f"{len(weight_vector)}, expected 5",
            file=stderr,
        )
        sys.exit(DATA_FORMAT_ERROR)
    if any(not is_float(w) for w in weight_vector):
        print(
            f"isla {command}: error: non-numeric weight vector element encountered",
            file=stderr,
        )
        sys.exit(DATA_FORMAT_ERROR)
    weight_vector = list(map(float, weight_vector))
    cost_computer = GrammarBasedBlackboxCostComputer(
        CostSettings(
            CostWeightVector(
                tree_closing_cost=weight_vector[0],
                constraint_cost=weight_vector[1],
                derivation_depth_penalty=weight_vector[2],
                low_k_coverage_penalty=weight_vector[3],
                low_global_k_path_coverage_penalty=weight_vector[4],
            ),
            k=k_arg,
        ),
        gg.GrammarGraph.from_grammar(grammar),
    )
    return cost_computer


def get_input_string(command: str, stderr, args, files: Dict[str, str]) -> str:
    if args.input_string:
        inp = args.input_string
    else:
        possible_inputs = [
            file
            for file in files
            if not file.endswith(".bnf")
            and not file.endswith(".isla")
            and not file.endswith(".py")
        ]

        if len(possible_inputs) != 1:
            print(
                f"isla {command}: error: you must specify exactly *one* input to check "
                + f"via `--input-string` or a file; found {len(possible_inputs)} "
                + "inputs",
                file=stderr,
            )
            sys.exit(USAGE_ERROR)

        inp = files[possible_inputs[0]]

        # Somehow, spurious newlines appear when reading files...
        if inp[-1] == "\n":
            inp = inp[:-1]
    return inp


def create_solve_parser(subparsers, stdout, stderr):
    parser = subparsers.add_parser(
        "solve",
        help="create solutions to ISLa constraints or check their unsatisfiability",
        formatter_class=argparse.ArgumentDefaultsHelpFormatter,
        description="""
Create solutions to an ISLa constraint and a reference grammar.""",
    )
    parser.set_defaults(func=lambda *args: solve(stdout, stderr, parser, *args))

    grammar_arg(parser)
    constraint_arg(parser)
    output_dir_arg(parser)
    num_solutions_arg(parser)
    timeout_arg(parser)
    parser.add_argument(
        "--unsat-support",
        action="store_true",
        default=False,
        help="""
Activate support for unsatisfiable constraints. This can be required to make the
analysis of unsatisfiable constraints terminate, but reduces the performance of the
generator for satisfiable formulas""",
    )
    free_insts_arg(parser)
    smt_insts_arg(parser)
    unique_trees_arg(parser)
    unwinding_depth_arg(parser)
    weight_vector_arg(parser)
    k_arg(parser)
    log_level_arg(parser)
    grammar_constraint_files_arg(parser)


def create_fuzz_parser(subparsers, stdout, stderr):
    parser = subparsers.add_parser(
        "fuzz",
        help="pass solutions to an ISLa constraint to a test subject",
        description="""
Create solutions to an ISLa constraint and a reference grammar, and pass these to
a test subject. An output directory must be specified (`-d`). Into this directory,
ISLa writes three files per generated test input: (1) the input (`..._input.txt`),
(2) the standard output of the fuzzed program (`..._stdout.txt`), (3) the standard
error of the fuzzed program (`..._stderr.txt`), and (4) the returned status code of
the fuzzed program (`..._status.txt`).""",
        formatter_class=argparse.ArgumentDefaultsHelpFormatter,
    )
    parser.set_defaults(func=lambda *args: fuzz(stdout, stderr, parser, *args))

    parser.add_argument(
        "test_target",
        metavar="TEST_TARGET",
        help="""
A command to run the test target. The placeholder `{}` will be replaced by a path to
the input file""",
    )

    output_dir_arg(parser, required=True)

    parser.add_argument(
        "-e",
        "--ending",
        metavar="FILE_ENDING",
        default=".txt",
        help="""
The file ending for the generated files that are passed to the test target, if the
test target expects a particular format""",
    )

    grammar_arg(parser)
    constraint_arg(parser)
    num_solutions_arg(parser)
    timeout_arg(parser)
    free_insts_arg(parser)
    smt_insts_arg(parser)
    unique_trees_arg(parser)
    unwinding_depth_arg(parser)
    weight_vector_arg(parser)
    k_arg(parser)
    log_level_arg(parser)
    grammar_constraint_files_arg(parser)


def create_check_parser(subparsers, stdout, stderr):
    parser = subparsers.add_parser(
        "check",
        help="check whether an input satisfies an ISLa constraint",
        description="""
Check whether an input is derivable from a grammar and satisfies and an ISLa
constraint.""",
        formatter_class=argparse.ArgumentDefaultsHelpFormatter,
    )
    parser.set_defaults(func=lambda *args: check(stdout, stderr, parser, *args))

    input_string_arg(parser)

    grammar_arg(parser)
    constraint_arg(parser)
    log_level_arg(parser)
    grammar_constraint_or_input_files_arg(parser)


def create_parse_parser(subparsers, stdout, stderr):
    parser = subparsers.add_parser(
        "parse",
        help="parse an input into a derivation tree if it satisfies an ISLa constraint",
        description="""
Parse an input into a derivation tree if it is derivable from a grammar and
satisfies an ISLa constraint.""",
        formatter_class=argparse.ArgumentDefaultsHelpFormatter,
    )
    parser.set_defaults(func=lambda *args: parse(stdout, stderr, parser, *args))

    input_string_arg(parser)

    parser.add_argument(
        "-o",
        "--output-file",
        help="""
The file into which to write the (JSON) derivation tree in case that the input
could be successfully parsed and checked. If no file is given, the tree is printed
to stdout""",
    )

    parser.add_argument(
        "-p",
        "--pretty-print",
        type=bool,
        action=argparse.BooleanOptionalAction,
        default=True,
        help="""
if this flag is set, the created JSON parse tree is printed on multiple lines with
indentation; otherwise the whole string is printed on a single line""",
    )

    grammar_arg(parser)
    constraint_arg(parser)
    log_level_arg(parser)
    grammar_constraint_or_input_files_arg(parser)


def create_create_parser(subparsers, stdout, stderr):
    parser = subparsers.add_parser(
        "create",
        help="create grammar and constraint stubs",
        formatter_class=argparse.ArgumentDefaultsHelpFormatter,
        description="""
Create grammar and constraint stub files to help kickstart a new
specification project.""",
    )
    parser.set_defaults(func=lambda *args: create(stdout, stderr, parser, *args))

    parser.add_argument(
        "-b",
        "--base-name",
        default="project",
        help="the base name for the created stubs",
    )

    parser.add_argument(
        "output_dir",
        metavar="OUTPUT_DIR",
        help="the directory into which to write the created stubs",
    )


def grammar_constraint_files_arg(parser):
    parser.add_argument(
        "files",
        nargs="*",
        metavar="FILES",
        type=argparse.FileType("r", encoding="UTF-8"),
        help="""
Possibly multiple ISLa constraint (`*.isla`) and BNF grammar (`*.bnf`) or Python
grammar (`*.py`) files. Multiple grammar files will be simply merged; multiple ISLa
constraints will be combined to a disjunction. Python grammar files must declare a
variable `grammar` of type `Dict[str, List[str]]`, including a rule for a nonterminal
named "<start>" that expands to a single other nonterminal. Note that you can _either_
pass a grammar as a file _or_ via the `--grammar` option. For constraints, it is
possible to use both the option and a file input. However, a grammar and a constraint
must be specified somehow.""",
    )


def grammar_constraint_or_input_files_arg(parser):
    parser.add_argument(
        "files",
        nargs="*",
        metavar="FILES",
        type=argparse.FileType("r", encoding="UTF-8"),
        help="""
Possibly multiple ISLa constraint (`*.isla`) and BNF grammar (`*.bnf`) or Python
grammar (`*.py`) files, and/or an input file for checking/parsing. Multiple grammar
files will be simply merged; multiple ISLa constraints will be combined to a
disjunction. Python grammar files must declare a variable `grammar` of type
`Dict[str, List[str]]`, including a rule for a nonterminal named "<start>" that expands
to a single other nonterminal. Note that you can _either_ pass a grammar as a file _or_
via the `--grammar` option. For constraints, it is possible to use both the option and
a file input. However, a grammar and a constraint must be specified somehow.""",
    )


def log_level_arg(parser):
    parser.add_argument(
        "-l",
        "--log-level",
        choices=["ERROR", "WARNING", "INFO", "DEBUG"],
        default="WARNING",
        help="set the logging level",
    )


def weight_vector_arg(parser):
    parser.add_argument(
        "-w",
        "--weight-vector",
        help="""
Set the ISLa weight vector. Expects a comma-separated list of floating point values""",
        default="1,0.3,2,1,18",
    )


def k_arg(parser):
    parser.add_argument(
        "-k",
        type=int,
        help="""
set the length of the k-paths to be considered for coverage computations""",
        default=3,
    )


def unwinding_depth_arg(parser):
    parser.add_argument(
        "--unwinding-depth",
        type=int,
        default=4,
        help="""
Set the depth until which nonregular grammar elements in SMT-LIB expressions are
unwound to make them regular before the SMT solver is queried""",
    )


def unique_trees_arg(parser):
    parser.add_argument(
        "--unique-trees",
        action="store_true",
        help="""
Enforces the uniqueness of derivation trees in the solver queue. This setting can
improve the generator performance, but can also lead to omitted interesting solutions
in certain cases""",
    )


def smt_insts_arg(parser):
    parser.add_argument(
        "-s",
        "--smt-instantiations",
        type=int,
        default=10,
        help="""
the number of solutions obtained from the SMT solver for atomic SMT-LIB formulas""",
    )


def free_insts_arg(parser):
    parser.add_argument(
        "-f",
        "--free-instantiations",
        type=int,
        default=10,
        help="""
the number of times an unconstrained nonterminal should be randomly instantiated
""",
    )


def timeout_arg(parser):
    parser.add_argument(
        "-t",
        "--timeout",
        type=float,
        default=-1,
        help="""
The number of (fractions of) seconds after which the solver should stop finding
solutions. Negative numbers imply that no timeout is set""",
    )


def num_solutions_arg(parser):
    parser.add_argument(
        "-n",
        "--num-solutions",
        type=int,
        default=1,
        help="""
The number of solutions to generate. Negative numbers indicate an infinite number of
solutions (you need ot set a `--timeout` or forcefully stop ISLa)""",
    )


def output_dir_arg(parser, required: bool = False):
    parser.add_argument(
        "-d",
        "--output-dir",
        required=required,
        help="a directory into which to place generated output files",
    )


def constraint_arg(parser):
    parser.add_argument(
        "-c",
        "--constraint",
        help="An ISLa constraint. If constraints are passed as file(s), too, then all "
        + "provided constraints are combined to one conjunction",
    )


def grammar_arg(parser):
    parser.add_argument(
        "-g", "--grammar", help="the grammar in BNF (if not passed as a file)"
    )


def input_string_arg(parser):
    parser.add_argument(
        "-i",
        "--input-string",
        help="the input to check",
    )


def assert_path_is_dir(stderr, command: str, out_dir: str) -> None:
    if not os.path.isdir(out_dir):
        print(
            f"isla {command}: error: path {out_dir} does not exist or is no directory",
            file=stderr,
        )
        sys.exit(USAGE_ERROR)


if __name__ == "__main__":
    main()<|MERGE_RESOLUTION|>--- conflicted
+++ resolved
@@ -11,11 +11,7 @@
 
 from isla import __version__ as isla_version, language
 from isla.derivation_tree import DerivationTree
-<<<<<<< HEAD
 from isla.helpers import is_float, Maybe, get_isla_resource_file_content
-=======
-from isla.helpers import is_float, MaybeMonadPlus, get_isla_resource_file_content
->>>>>>> c839a3a6
 from isla.isla_predicates import (
     STANDARD_STRUCTURAL_PREDICATES,
     STANDARD_SEMANTIC_PREDICATES,
@@ -105,30 +101,18 @@
             if 0 < num_solutions <= i:
                 break
 
-<<<<<<< HEAD
             try:
                 result = solver.solve()
-
-=======
-            result = solver.fuzz()
-            if isinstance(result, DerivationTree):
->>>>>>> c839a3a6
+                
                 if not output_dir:
                     print(result, flush=True, file=stdout)
                 else:
                     with open(os.path.join(output_dir, f"{i}.txt"), "wb") as out_file:
                         out_file.write(str(result).encode("utf-8"))
-<<<<<<< HEAD
             except StopIteration:
                 print("UNSAT", flush=True, file=stderr)
                 break
             except TimeoutError:
-=======
-            else:
-                assert result == ISLaSolver.TIMEOUT or result == ISLaSolver.UNSAT
-                if result == ISLaSolver.UNSAT:
-                    print("UNSAT", flush=True, file=stderr)
->>>>>>> c839a3a6
                 break
 
             i += 1
@@ -136,11 +120,7 @@
         sys.exit(0)
 
 
-<<<<<<< HEAD
 def fuzz(_, stderr, parser, args):
-=======
-def fuzz(stdout, stderr, parser, args):
->>>>>>> c839a3a6
     input_ending = "_input.txt"
     stdout_ending = "_stdout.txt"
     stderr_ending = "_stderr.txt"
@@ -180,7 +160,6 @@
     try:
         num_solutions = args.num_solutions
         i = 0
-<<<<<<< HEAD
         while 0 < num_solutions <= i:
             istr = str(i).rjust(4, "0")
 
@@ -233,61 +212,6 @@
                 os.path.join(output_dir, f"{istr}{status_ending}"), "wb"
             ) as stat_file:
                 stat_file.write(str(return_code).encode("utf-8"))
-=======
-        while True:
-            if 0 < num_solutions <= i:
-                break
-
-            istr = str(i).rjust(4, "0")
-            result = solver.fuzz()
-            if isinstance(result, DerivationTree):
-                # Write input file
-                with open(
-                    os.path.join(output_dir, f"{istr}{input_ending}"), "wb"
-                ) as inp_file:
-                    inp_file.write(str(result).encode("utf-8"))
-                    inp_file.seek(0)
-                    inp_file_name = inp_file.name
-
-                try:
-                    # Execute fuzz target
-                    result = subprocess.run(
-                        inst_fuzz_command(inp_file_name),
-                        shell=True,
-                        capture_output=True,
-                        check=True,
-                        text=True,
-                    )
-
-                    standard_output = result.stdout
-                    error_output = result.stderr
-                    return_code = result.returncode
-                except subprocess.CalledProcessError as cpe:
-                    standard_output = cpe.stdout
-                    error_output = cpe.stderr
-                    return_code = cpe.returncode
-
-                # Write results
-                with open(
-                    os.path.join(output_dir, f"{istr}{stdout_ending}"), "wb"
-                ) as stdout_file:
-                    stdout_file.write(standard_output.encode("utf-8"))
-
-                with open(
-                    os.path.join(output_dir, f"{istr}{stderr_ending}"), "wb"
-                ) as stderr_file:
-                    stderr_file.write(error_output.encode("utf-8"))
-
-                with open(
-                    os.path.join(output_dir, f"{istr}{status_ending}"), "wb"
-                ) as stat_file:
-                    stat_file.write(str(return_code).encode("utf-8"))
-            else:
-                assert result == ISLaSolver.TIMEOUT or result == ISLaSolver.UNSAT
-                if result == ISLaSolver.UNSAT:
-                    print("UNSAT", flush=True, file=stderr)
-                break
->>>>>>> c839a3a6
 
             i += 1
     except KeyboardInterrupt:
@@ -331,13 +255,7 @@
     maybe_tree.if_present(write_tree)
 
 
-<<<<<<< HEAD
 def do_check(stdout, stderr, parser, args) -> Tuple[int, str, Maybe[DerivationTree]]:
-=======
-def do_check(
-    stdout, stderr, parser, args
-) -> Tuple[int, str, MaybeMonadPlus[DerivationTree]]:
->>>>>>> c839a3a6
     files = read_files(args)
     ensure_grammar_constraint_present(stderr, parser, args, files)
     command = args.command
@@ -353,25 +271,15 @@
         return (
             1,
             f"input could not be parsed ({type(exc).__name__})",
-<<<<<<< HEAD
             Maybe.nothing(),
-=======
-            MaybeMonadPlus.nothing(),
->>>>>>> c839a3a6
         )
 
     solver = ISLaSolver(grammar, constraint)
 
     if solver.evaluate(tree):
-<<<<<<< HEAD
         return 0, "input satisfies the ISLa constraint", Maybe(tree)
     else:
         return 1, "input does not satisfy the ISLa constraint", Maybe(tree)
-=======
-        return 0, "input satisfies the ISLa constraint", MaybeMonadPlus(tree)
-    else:
-        return 1, "input does not satisfy the ISLa constraint", MaybeMonadPlus(tree)
->>>>>>> c839a3a6
 
 
 def create(stdout, stderr, parser, args):
